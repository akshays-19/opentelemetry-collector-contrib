--- conflicted
+++ resolved
@@ -71,8 +71,6 @@
 
 	// Assert that the original and unmarshaled structs are equal
 	assert.Equal(t, payload, unmarshaledPayload)
-<<<<<<< HEAD
-=======
 }
 
 // TestCompleteOtelCollectorPayload tests the creation of a full OtelCollectorPayload
@@ -375,5 +373,4 @@
 	assert.Contains(t, metadataMap, "build_info")
 	assert.Contains(t, metadataMap, "full_configuration")
 	assert.Contains(t, metadataMap, "health_status")
->>>>>>> f3acb5e4
 }