--- conflicted
+++ resolved
@@ -6,6 +6,7 @@
 	"context"
 
 	"go.opentelemetry.io/collector/component"
+	"go.opentelemetry.io/collector/filter"
 	"go.opentelemetry.io/collector/pdata/pcommon"
 	"go.opentelemetry.io/collector/pdata/plog"
 	"go.opentelemetry.io/collector/receiver"
@@ -115,11 +116,6 @@
 // LogsBuilder provides an interface for scrapers to report logs while taking care of all the transformations
 // required to produce log representation defined in metadata and user config.
 type LogsBuilder struct {
-<<<<<<< HEAD
-	logsBuffer       plog.Logs
-	logRecordsBuffer plog.LogRecordSlice
-	buildInfo        component.BuildInfo // contains version information.
-=======
 	config                         LogsBuilderConfig // config of the logs builder.
 	logsBuffer                     plog.Logs
 	logRecordsBuffer               plog.LogRecordSlice
@@ -128,7 +124,6 @@
 	resourceAttributeExcludeFilter map[string]filter.Filter
 	eventDbServerQuerySample       eventDbServerQuerySample
 	eventDbServerTopQuery          eventDbServerTopQuery
->>>>>>> 69e4fdc8
 }
 
 // LogBuilderOption applies changes to default logs builder.
@@ -138,11 +133,6 @@
 
 func NewLogsBuilder(lbc LogsBuilderConfig, settings receiver.Settings) *LogsBuilder {
 	lb := &LogsBuilder{
-<<<<<<< HEAD
-		logsBuffer:       plog.NewLogs(),
-		logRecordsBuffer: plog.NewLogRecordSlice(),
-		buildInfo:        settings.BuildInfo,
-=======
 		config:                         lbc,
 		logsBuffer:                     plog.NewLogs(),
 		logRecordsBuffer:               plog.NewLogRecordSlice(),
@@ -151,7 +141,6 @@
 		eventDbServerTopQuery:          newEventDbServerTopQuery(lbc.Events.DbServerTopQuery),
 		resourceAttributeIncludeFilter: make(map[string]filter.Filter),
 		resourceAttributeExcludeFilter: make(map[string]filter.Filter),
->>>>>>> 69e4fdc8
 	}
 	if lbc.ResourceAttributes.PostgresqlDatabaseName.EventsInclude != nil {
 		lb.resourceAttributeIncludeFilter["postgresql.database.name"] = filter.CreateFilter(lbc.ResourceAttributes.PostgresqlDatabaseName.EventsInclude)
@@ -232,6 +221,17 @@
 		lb.logRecordsBuffer = plog.NewLogRecordSlice()
 	}
 
+	for attr, filter := range lb.resourceAttributeIncludeFilter {
+		if val, ok := rl.Resource().Attributes().Get(attr); ok && !filter.Matches(val.AsString()) {
+			return
+		}
+	}
+	for attr, filter := range lb.resourceAttributeExcludeFilter {
+		if val, ok := rl.Resource().Attributes().Get(attr); ok && filter.Matches(val.AsString()) {
+			return
+		}
+	}
+
 	if ils.LogRecords().Len() > 0 {
 		rl.MoveTo(lb.logsBuffer.ResourceLogs().AppendEmpty())
 	}
