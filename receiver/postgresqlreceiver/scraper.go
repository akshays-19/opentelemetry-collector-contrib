// Copyright The OpenTelemetry Authors
// SPDX-License-Identifier: Apache-2.0

package postgresqlreceiver // import "github.com/open-telemetry/opentelemetry-collector-contrib/receiver/postgresqlreceiver"

import (
	"container/heap"
	"context"
	"errors"
	"fmt"
	"sync"
	"time"

	lru "github.com/hashicorp/golang-lru/v2"
	"github.com/hashicorp/golang-lru/v2/expirable"
	"go.opentelemetry.io/collector/featuregate"
	"go.opentelemetry.io/collector/pdata/pcommon"
	"go.opentelemetry.io/collector/pdata/plog"
	"go.opentelemetry.io/collector/pdata/pmetric"
	"go.opentelemetry.io/collector/receiver"
	"go.opentelemetry.io/collector/scraper/scrapererror"
	"go.uber.org/zap"

	"github.com/open-telemetry/opentelemetry-collector-contrib/receiver/postgresqlreceiver/internal/metadata"
)

const (
	readmeURL            = "https://github.com/open-telemetry/opentelemetry-collector-contrib/blob/v0.88.0/receiver/postgresqlreceiver/README.md"
	separateSchemaAttrID = "receiver.postgresql.separateSchemaAttr"

	defaultPostgreSQLDatabase = "postgres"
)

var separateSchemaAttrGate = featuregate.GlobalRegistry().MustRegister(
	separateSchemaAttrID,
	featuregate.StageAlpha,
	featuregate.WithRegisterDescription("Moves Schema Names into dedicated Attribute"),
	featuregate.WithRegisterReferenceURL("https://github.com/open-telemetry/opentelemetry-collector-contrib/issues/29559"),
)

type postgreSQLScraper struct {
	logger        *zap.Logger
	config        *Config
	clientFactory postgreSQLClientFactory
	mb            *metadata.MetricsBuilder
	lb            *metadata.LogsBuilder
	excludes      map[string]struct{}
	cache         *lru.Cache[string, float64]
	// if enabled, uses a separated attribute for the schema
	separateSchemaAttr bool
	queryPlanCache     *expirable.LRU[string, string]
}

type errsMux struct {
	sync.RWMutex
	errs scrapererror.ScrapeErrors
}

func (e *errsMux) add(err error) {
	e.Lock()
	defer e.Unlock()
	e.errs.Add(err)
}

func (e *errsMux) addPartial(err error) {
	e.Lock()
	defer e.Unlock()
	e.errs.AddPartial(1, err)
}

func (e *errsMux) combine() error {
	e.Lock()
	defer e.Unlock()
	return e.errs.Combine()
}

func newPostgreSQLScraper(
	settings receiver.Settings,
	config *Config,
	clientFactory postgreSQLClientFactory,
	cache *lru.Cache[string, float64],
	queryPlanCache *expirable.LRU[string, string],
) *postgreSQLScraper {
	excludes := make(map[string]struct{})
	for _, db := range config.ExcludeDatabases {
		excludes[db] = struct{}{}
	}
	separateSchemaAttr := separateSchemaAttrGate.IsEnabled()

	if !separateSchemaAttr {
		settings.Logger.Warn(
			fmt.Sprintf("Feature gate %s is not enabled. Please see the README for more information: %s", separateSchemaAttrID, readmeURL),
		)
	}

	return &postgreSQLScraper{
		logger:             settings.Logger,
		config:             config,
		clientFactory:      clientFactory,
		mb:                 metadata.NewMetricsBuilder(config.MetricsBuilderConfig, settings),
<<<<<<< HEAD
=======
		lb:                 metadata.NewLogsBuilder(config.LogsBuilderConfig, settings),
>>>>>>> 093db845
		excludes:           excludes,
		cache:              cache,
		queryPlanCache:     queryPlanCache,
		separateSchemaAttr: separateSchemaAttr,
	}
}

type dbRetrieval struct {
	sync.RWMutex
	activityMap map[databaseName]int64
	dbSizeMap   map[databaseName]int64
	dbStats     map[databaseName]databaseStats
}

// scrape scrapes the metric stats, transforms them and attributes them into a metric slices.
func (p *postgreSQLScraper) scrape(ctx context.Context) (pmetric.Metrics, error) {
	databases := p.config.Databases
	listClient, err := p.clientFactory.getClient(defaultPostgreSQLDatabase)
	if err != nil {
		p.logger.Error("Failed to initialize connection to postgres", zap.Error(err))
		return pmetric.NewMetrics(), err
	}
	defer listClient.Close()

	if len(databases) == 0 {
		dbList, dbErr := listClient.listDatabases(ctx)
		if dbErr != nil {
			p.logger.Error("Failed to request list of databases from postgres", zap.Error(dbErr))
			return pmetric.NewMetrics(), dbErr
		}
		databases = dbList
	}
	var filteredDatabases []string
	for _, db := range databases {
		if _, ok := p.excludes[db]; !ok {
			filteredDatabases = append(filteredDatabases, db)
		}
	}
	databases = filteredDatabases

	now := pcommon.NewTimestampFromTime(time.Now())

	var errs errsMux
	r := &dbRetrieval{
		activityMap: make(map[databaseName]int64),
		dbSizeMap:   make(map[databaseName]int64),
		dbStats:     make(map[databaseName]databaseStats),
	}
	p.retrieveDBMetrics(ctx, listClient, databases, r, &errs)

	for _, database := range databases {
		dbClient, dbErr := p.clientFactory.getClient(database)
		if dbErr != nil {
			errs.add(dbErr)
			p.logger.Error("Failed to initialize connection to postgres", zap.String("database", database), zap.Error(dbErr))
			continue
		}
		defer dbClient.Close()
		numTables := p.collectTables(ctx, now, dbClient, database, &errs)

		p.recordDatabase(now, database, r, numTables)
		p.collectIndexes(ctx, now, dbClient, database, &errs)
	}

	p.mb.RecordPostgresqlDatabaseCountDataPoint(now, int64(len(databases)))
	p.collectBGWriterStats(ctx, now, listClient, &errs)
	p.collectWalAge(ctx, now, listClient, &errs)
	p.collectReplicationStats(ctx, now, listClient, &errs)
	p.collectMaxConnections(ctx, now, listClient, &errs)
	p.collectDatabaseLocks(ctx, now, listClient, &errs)

	return p.mb.Emit(), errs.combine()
}

func (p *postgreSQLScraper) scrapeQuerySamples(ctx context.Context, maxRowsPerQuery int64) (plog.Logs, error) {
	dbClient, err := p.clientFactory.getClient(defaultPostgreSQLDatabase)
	if err != nil {
		p.logger.Error("Failed to initialize connection to postgres", zap.Error(err))
		return plog.NewLogs(), err
	}

	var errs errsMux

	p.collectQuerySamples(ctx, dbClient, maxRowsPerQuery, &errs, p.logger)

	defer dbClient.Close()

	return p.lb.Emit(), nil
}

func (p *postgreSQLScraper) scrapeTopQuery(ctx context.Context, maxRowsPerQuery int64, topNQuery int64, maxExplainEachInterval int64) (plog.Logs, error) {
<<<<<<< HEAD
	logs := plog.NewLogs()
	resourceLog := logs.ResourceLogs().AppendEmpty()

	scopedLog := resourceLog.ScopeLogs().AppendEmpty()
	scopedLog.Scope().SetName(metadata.ScopeName)
	scopedLog.Scope().SetVersion("0.0.1")

	var errs errsMux

	logRecords := scopedLog.LogRecords()

	p.collectTopQuery(ctx, p.clientFactory, &logRecords, maxRowsPerQuery, topNQuery, maxExplainEachInterval, &errs, p.logger)

	return logs, nil
=======
	var errs errsMux

	p.collectTopQuery(ctx, p.clientFactory, maxRowsPerQuery, topNQuery, maxExplainEachInterval, &errs, p.logger)

	return p.lb.Emit(), nil
>>>>>>> 093db845
}

func (p *postgreSQLScraper) collectQuerySamples(ctx context.Context, dbClient client, limit int64, mux *errsMux, logger *zap.Logger) {
	timestamp := pcommon.NewTimestampFromTime(time.Now())

	attributes, err := dbClient.getQuerySamples(ctx, limit, logger)
	if err != nil {
		mux.addPartial(err)
		return
	}
	for _, atts := range attributes {
		p.lb.RecordDbServerQuerySampleEvent(context.Background(),
			timestamp,
			metadata.AttributeDbSystemNamePostgresql,
			atts["db.namespace"].(string),
			atts["db.query.text"].(string),
			atts["user.name"].(string),
			atts[dbAttributePrefix+"state"].(string),
			atts[dbAttributePrefix+"pid"].(int64),
			atts[dbAttributePrefix+"application_name"].(string),
			atts["network.peer.address"].(string),
			atts["network.peer.port"].(int64),
			atts[dbAttributePrefix+"client_hostname"].(string),
			atts[dbAttributePrefix+"query_start"].(string),
			atts[dbAttributePrefix+"wait_event"].(string),
			atts[dbAttributePrefix+"wait_event_type"].(string),
			atts[dbAttributePrefix+"query_id"].(string),
		)
	}
}

<<<<<<< HEAD
func (p *postgreSQLScraper) collectTopQuery(ctx context.Context, clientFactory postgreSQLClientFactory, logRecords *plog.LogRecordSlice, limit int64, topNQuery int64, maxExplainEachInterval int64, mux *errsMux, logger *zap.Logger) {
=======
func (p *postgreSQLScraper) collectTopQuery(ctx context.Context, clientFactory postgreSQLClientFactory, limit int64, topNQuery int64, maxExplainEachInterval int64, mux *errsMux, logger *zap.Logger) {
>>>>>>> 093db845
	timestamp := pcommon.NewTimestampFromTime(time.Now())

	defaultDbClient, err := clientFactory.getClient(defaultPostgreSQLDatabase)
	if err != nil {
		logger.Error("failed to create db client for default postgresql database")
		mux.addPartial(err)
		return
	}

	defer defaultDbClient.Close()

	rows, err := defaultDbClient.getTopQuery(ctx, limit, logger)
	if err != nil {
		logger.Error("failed to get top query", zap.Error(err))
		mux.addPartial(err)
		return
	}

	type updatedOnlyInfo struct {
		finalConverter func(float64) any
	}

	convertToInt := func(f float64) any {
		return int64(f)
	}

	updatedOnly := map[string]updatedOnlyInfo{
		totalExecTimeColumnName:     {},
		totalPlanTimeColumnName:     {},
		rowsColumnName:              {finalConverter: convertToInt},
		callsColumnName:             {finalConverter: convertToInt},
		sharedBlksDirtiedColumnName: {finalConverter: convertToInt},
		sharedBlksHitColumnName:     {finalConverter: convertToInt},
		sharedBlksReadColumnName:    {finalConverter: convertToInt},
		sharedBlksWrittenColumnName: {finalConverter: convertToInt},
		tempBlksReadColumnName:      {finalConverter: convertToInt},
		tempBlksWrittenColumnName:   {finalConverter: convertToInt},
	}

	pq := make(priorityQueue, 0)

	for i, row := range rows {
		queryID := row[dbAttributePrefix+queryidColumnName]

		if queryID == nil {
			// this should not happen, but in case
			logger.Error("queryid is nil", zap.Any("atts", row))
			mux.addPartial(errors.New("queryid is nil"))
			continue
		}

		for columnName, info := range updatedOnly {
			var valInAtts float64
			_val := row[dbAttributePrefix+columnName]
			if i, ok := _val.(int64); ok {
				valInAtts = float64(i)
			} else {
				valInAtts = _val.(float64)
			}
			valInCache, exist := p.cache.Get(queryID.(string) + columnName)
			valDelta := valInAtts
			if exist {
				valDelta = valInAtts - valInCache
			}
			finalValue := float64(0)
			if valDelta > 0 {
				p.cache.Add(queryID.(string)+columnName, valDelta)
				finalValue = valDelta
			}
			if info.finalConverter != nil {
				row[dbAttributePrefix+columnName] = info.finalConverter(finalValue)
			} else {
				row[dbAttributePrefix+columnName] = finalValue
			}
		}
		if row[dbAttributePrefix+totalExecTimeColumnName] == 0.0 {
			continue
		}
		item := item{
			row:      row,
			priority: row[dbAttributePrefix+totalExecTimeColumnName].(float64),
			index:    i,
		}
		pq.Push(&item)
	}

	heap.Init(&pq)
	explained := int64(0)
<<<<<<< HEAD
	for pq.Len() > 0 && logRecords.Len() < int(topNQuery) {
=======
	count := 0
	for pq.Len() > 0 && count < int(topNQuery) {
>>>>>>> 093db845
		item := heap.Pop(&pq).(*item)
		query := item.row[QueryTextAttributeName].(string)
		queryID := item.row[dbAttributePrefix+queryidColumnName].(string)
		plan, ok := p.queryPlanCache.Get(queryID + "-plan")
		if !ok && explained < maxExplainEachInterval {
			database := item.row[DatabaseAttributeName].(string)
			dbClient, err := clientFactory.getClient(database)
			if err == nil {
				plan, err = dbClient.explainQuery(query, queryID, logger)
				if err != nil {
					logger.Error("failed to explain query", zap.String("query", query), zap.Error(err))
				}
				// to avoid flood the error message. there are some internal queries meant to not be
				// explained. we wait for the cache to expire and report the error again.
				p.queryPlanCache.Add(queryID+"-plan", plan)
				err = dbClient.Close()
				if err != nil {
					logger.Error("failed to close", zap.Error(err))
				}
			}
			explained++
		}
<<<<<<< HEAD
		query := item.row[QueryTextAttributeName].(string)
		queryID := item.row[dbAttributePrefix+queryidColumnName].(string)
		plan, ok := p.queryPlanCache.Get(queryID + "-plan")
		if ok {
			record.Attributes().PutStr(dbAttributePrefix+"query_plan", plan)
		} else {
			if explained < maxExplainEachInterval {
				database := item.row[DatabaseAttributeName].(string)
				dbClient, err := clientFactory.getClient(database)
				if err != nil {
					record.Attributes().PutStr(dbAttributePrefix+"query_plan", "")
				} else {
					plan, err := dbClient.explainQuery(query, queryID, logger)
					if err != nil {
						logger.Error("failed to explain query", zap.String("query", query), zap.Error(err))
					}
					record.Attributes().PutStr(dbAttributePrefix+"query_plan", plan)
					// to avoid flood the error message. there are some internal queries meant to not be
					// explained. we wait for the cache to expire and report the error again.
					p.queryPlanCache.Add(queryID+"-plan", plan)
					err = dbClient.Close()
					if err != nil {
						logger.Error("failed to close", zap.Error(err))
					}
				}
				explained++
			} else {
				record.Attributes().PutStr(dbAttributePrefix+"query_plan", "")
			}
		}

		record.Attributes().PutStr("db.system.name", "postgresql")
		record.Body().SetStr("top query")
=======

		p.lb.RecordDbServerTopQueryEvent(
			context.Background(),
			timestamp,
			metadata.AttributeDbSystemNamePostgresql,
			item.row[DatabaseAttributeName].(string),
			query,
			item.row[dbAttributePrefix+callsColumnName].(int64),
			item.row[dbAttributePrefix+rowsColumnName].(int64),
			item.row[dbAttributePrefix+sharedBlksDirtiedColumnName].(int64),
			item.row[dbAttributePrefix+sharedBlksHitColumnName].(int64),
			item.row[dbAttributePrefix+sharedBlksReadColumnName].(int64),
			item.row[dbAttributePrefix+sharedBlksWrittenColumnName].(int64),
			item.row[dbAttributePrefix+tempBlksReadColumnName].(int64),
			item.row[dbAttributePrefix+tempBlksWrittenColumnName].(int64),
			queryID,
			item.row[dbAttributePrefix+"rolname"].(string),
			item.row[dbAttributePrefix+totalExecTimeColumnName].(float64),
			item.row[dbAttributePrefix+totalPlanTimeColumnName].(float64),
			plan,
		)
		count++
>>>>>>> 093db845
	}
}

func (p *postgreSQLScraper) shutdown(_ context.Context) error {
	if p.clientFactory != nil {
		p.clientFactory.close()
	}
	return nil
}

func (p *postgreSQLScraper) retrieveDBMetrics(
	ctx context.Context,
	listClient client,
	databases []string,
	r *dbRetrieval,
	errs *errsMux,
) {
	wg := &sync.WaitGroup{}

	wg.Add(3)
	go p.retrieveBackends(ctx, wg, listClient, databases, r, errs)
	go p.retrieveDatabaseSize(ctx, wg, listClient, databases, r, errs)
	go p.retrieveDatabaseStats(ctx, wg, listClient, databases, r, errs)

	wg.Wait()
}

func (p *postgreSQLScraper) recordDatabase(now pcommon.Timestamp, db string, r *dbRetrieval, numTables int64) {
	dbName := databaseName(db)
	p.mb.RecordPostgresqlTableCountDataPoint(now, numTables)
	if activeConnections, ok := r.activityMap[dbName]; ok {
		p.mb.RecordPostgresqlBackendsDataPoint(now, activeConnections)
	}
	if size, ok := r.dbSizeMap[dbName]; ok {
		p.mb.RecordPostgresqlDbSizeDataPoint(now, size)
	}
	if stats, ok := r.dbStats[dbName]; ok {
		p.mb.RecordPostgresqlCommitsDataPoint(now, stats.transactionCommitted)
		p.mb.RecordPostgresqlRollbacksDataPoint(now, stats.transactionRollback)
		p.mb.RecordPostgresqlDeadlocksDataPoint(now, stats.deadlocks)
		p.mb.RecordPostgresqlTempFilesDataPoint(now, stats.tempFiles)
		p.mb.RecordPostgresqlTupUpdatedDataPoint(now, stats.tupUpdated)
		p.mb.RecordPostgresqlTupReturnedDataPoint(now, stats.tupReturned)
		p.mb.RecordPostgresqlTupFetchedDataPoint(now, stats.tupFetched)
		p.mb.RecordPostgresqlTupInsertedDataPoint(now, stats.tupInserted)
		p.mb.RecordPostgresqlTupDeletedDataPoint(now, stats.tupDeleted)
		p.mb.RecordPostgresqlBlksHitDataPoint(now, stats.blksHit)
		p.mb.RecordPostgresqlBlksReadDataPoint(now, stats.blksRead)
	}
	rb := p.mb.NewResourceBuilder()
	rb.SetPostgresqlDatabaseName(db)
	p.mb.EmitForResource(metadata.WithResource(rb.Emit()))
}

func (p *postgreSQLScraper) collectTables(ctx context.Context, now pcommon.Timestamp, dbClient client, db string, errs *errsMux) (numTables int64) {
	blockReads, err := dbClient.getBlocksReadByTable(ctx, db)
	if err != nil {
		errs.addPartial(err)
	}

	tableMetrics, err := dbClient.getDatabaseTableMetrics(ctx, db)
	if err != nil {
		errs.addPartial(err)
	}

	for tableKey, tm := range tableMetrics {
		p.mb.RecordPostgresqlRowsDataPoint(now, tm.dead, metadata.AttributeStateDead)
		p.mb.RecordPostgresqlRowsDataPoint(now, tm.live, metadata.AttributeStateLive)
		p.mb.RecordPostgresqlOperationsDataPoint(now, tm.inserts, metadata.AttributeOperationIns)
		p.mb.RecordPostgresqlOperationsDataPoint(now, tm.del, metadata.AttributeOperationDel)
		p.mb.RecordPostgresqlOperationsDataPoint(now, tm.upd, metadata.AttributeOperationUpd)
		p.mb.RecordPostgresqlOperationsDataPoint(now, tm.hotUpd, metadata.AttributeOperationHotUpd)
		p.mb.RecordPostgresqlTableSizeDataPoint(now, tm.size)
		p.mb.RecordPostgresqlTableVacuumCountDataPoint(now, tm.vacuumCount)
		p.mb.RecordPostgresqlSequentialScansDataPoint(now, tm.seqScans)

		br, ok := blockReads[tableKey]
		if ok {
			p.mb.RecordPostgresqlBlocksReadDataPoint(now, br.heapRead, metadata.AttributeSourceHeapRead)
			p.mb.RecordPostgresqlBlocksReadDataPoint(now, br.heapHit, metadata.AttributeSourceHeapHit)
			p.mb.RecordPostgresqlBlocksReadDataPoint(now, br.idxRead, metadata.AttributeSourceIdxRead)
			p.mb.RecordPostgresqlBlocksReadDataPoint(now, br.idxHit, metadata.AttributeSourceIdxHit)
			p.mb.RecordPostgresqlBlocksReadDataPoint(now, br.toastHit, metadata.AttributeSourceToastHit)
			p.mb.RecordPostgresqlBlocksReadDataPoint(now, br.toastRead, metadata.AttributeSourceToastRead)
			p.mb.RecordPostgresqlBlocksReadDataPoint(now, br.tidxRead, metadata.AttributeSourceTidxRead)
			p.mb.RecordPostgresqlBlocksReadDataPoint(now, br.tidxHit, metadata.AttributeSourceTidxHit)
		}
		rb := p.mb.NewResourceBuilder()
		rb.SetPostgresqlDatabaseName(db)
		if p.separateSchemaAttr {
			rb.SetPostgresqlSchemaName(tm.schema)
			rb.SetPostgresqlTableName(tm.table)
		} else {
			rb.SetPostgresqlTableName(fmt.Sprintf("%s.%s", tm.schema, tm.table))
		}
		p.mb.EmitForResource(metadata.WithResource(rb.Emit()))
	}
	return int64(len(tableMetrics))
}

func (p *postgreSQLScraper) collectIndexes(
	ctx context.Context,
	now pcommon.Timestamp,
	client client,
	database string,
	errs *errsMux,
) {
	idxStats, err := client.getIndexStats(ctx, database)
	if err != nil {
		errs.addPartial(err)
		return
	}

	for _, stat := range idxStats {
		p.mb.RecordPostgresqlIndexScansDataPoint(now, stat.scans)
		p.mb.RecordPostgresqlIndexSizeDataPoint(now, stat.size)
		rb := p.mb.NewResourceBuilder()
		rb.SetPostgresqlDatabaseName(database)
		if p.separateSchemaAttr {
			rb.SetPostgresqlSchemaName(stat.schema)
			rb.SetPostgresqlTableName(stat.table)
		} else {
			rb.SetPostgresqlTableName(stat.table)
		}
		rb.SetPostgresqlIndexName(stat.index)
		p.mb.EmitForResource(metadata.WithResource(rb.Emit()))
	}
}

func (p *postgreSQLScraper) collectBGWriterStats(
	ctx context.Context,
	now pcommon.Timestamp,
	client client,
	errs *errsMux,
) {
	bgStats, err := client.getBGWriterStats(ctx)
	if err != nil {
		errs.addPartial(err)
		return
	}

	p.mb.RecordPostgresqlBgwriterBuffersAllocatedDataPoint(now, bgStats.buffersAllocated)

	p.mb.RecordPostgresqlBgwriterBuffersWritesDataPoint(now, bgStats.bgWrites, metadata.AttributeBgBufferSourceBgwriter)
	if bgStats.bufferBackendWrites >= 0 {
		p.mb.RecordPostgresqlBgwriterBuffersWritesDataPoint(now, bgStats.bufferBackendWrites, metadata.AttributeBgBufferSourceBackend)
	}
	p.mb.RecordPostgresqlBgwriterBuffersWritesDataPoint(now, bgStats.bufferCheckpoints, metadata.AttributeBgBufferSourceCheckpoints)
	if bgStats.bufferFsyncWrites >= 0 {
		p.mb.RecordPostgresqlBgwriterBuffersWritesDataPoint(now, bgStats.bufferFsyncWrites, metadata.AttributeBgBufferSourceBackendFsync)
	}

	p.mb.RecordPostgresqlBgwriterCheckpointCountDataPoint(now, bgStats.checkpointsReq, metadata.AttributeBgCheckpointTypeRequested)
	p.mb.RecordPostgresqlBgwriterCheckpointCountDataPoint(now, bgStats.checkpointsScheduled, metadata.AttributeBgCheckpointTypeScheduled)

	p.mb.RecordPostgresqlBgwriterDurationDataPoint(now, bgStats.checkpointSyncTime, metadata.AttributeBgDurationTypeSync)
	p.mb.RecordPostgresqlBgwriterDurationDataPoint(now, bgStats.checkpointWriteTime, metadata.AttributeBgDurationTypeWrite)

	p.mb.RecordPostgresqlBgwriterMaxwrittenDataPoint(now, bgStats.maxWritten)
}

func (p *postgreSQLScraper) collectDatabaseLocks(
	ctx context.Context,
	now pcommon.Timestamp,
	client client,
	errs *errsMux,
) {
	dbLocks, err := client.getDatabaseLocks(ctx)
	if err != nil {
		p.logger.Error("Errors encountered while fetching database locks", zap.Error(err))
		errs.addPartial(err)
		return
	}
	for _, dbLock := range dbLocks {
		p.mb.RecordPostgresqlDatabaseLocksDataPoint(now, dbLock.locks, dbLock.relation, dbLock.mode, dbLock.lockType)
	}
}

func (p *postgreSQLScraper) collectMaxConnections(
	ctx context.Context,
	now pcommon.Timestamp,
	client client,
	errs *errsMux,
) {
	mc, err := client.getMaxConnections(ctx)
	if err != nil {
		errs.addPartial(err)
		return
	}
	p.mb.RecordPostgresqlConnectionMaxDataPoint(now, mc)
}

func (p *postgreSQLScraper) collectReplicationStats(
	ctx context.Context,
	now pcommon.Timestamp,
	client client,
	errs *errsMux,
) {
	rss, err := client.getReplicationStats(ctx)
	if err != nil {
		errs.addPartial(err)
		return
	}
	for _, rs := range rss {
		if rs.pendingBytes >= 0 {
			p.mb.RecordPostgresqlReplicationDataDelayDataPoint(now, rs.pendingBytes, rs.clientAddr)
		}
		if preciseLagMetricsFg.IsEnabled() {
			if rs.writeLag >= 0 {
				p.mb.RecordPostgresqlWalDelayDataPoint(now, rs.writeLag, metadata.AttributeWalOperationLagWrite, rs.clientAddr)
			}
			if rs.replayLag >= 0 {
				p.mb.RecordPostgresqlWalDelayDataPoint(now, rs.replayLag, metadata.AttributeWalOperationLagReplay, rs.clientAddr)
			}
			if rs.flushLag >= 0 {
				p.mb.RecordPostgresqlWalDelayDataPoint(now, rs.flushLag, metadata.AttributeWalOperationLagFlush, rs.clientAddr)
			}
		} else {
			if rs.writeLagInt >= 0 {
				p.mb.RecordPostgresqlWalLagDataPoint(now, rs.writeLagInt, metadata.AttributeWalOperationLagWrite, rs.clientAddr)
			}
			if rs.replayLagInt >= 0 {
				p.mb.RecordPostgresqlWalLagDataPoint(now, rs.replayLagInt, metadata.AttributeWalOperationLagReplay, rs.clientAddr)
			}
			if rs.flushLagInt >= 0 {
				p.mb.RecordPostgresqlWalLagDataPoint(now, rs.flushLagInt, metadata.AttributeWalOperationLagFlush, rs.clientAddr)
			}
		}
	}
}

func (p *postgreSQLScraper) collectWalAge(
	ctx context.Context,
	now pcommon.Timestamp,
	client client,
	errs *errsMux,
) {
	walAge, err := client.getLatestWalAgeSeconds(ctx)
	if errors.Is(err, errNoLastArchive) {
		// return no error as there is no last archive to derive the value from
		return
	}
	if err != nil {
		errs.addPartial(fmt.Errorf("unable to determine latest WAL age: %w", err))
		return
	}
	p.mb.RecordPostgresqlWalAgeDataPoint(now, walAge)
}

func (p *postgreSQLScraper) retrieveDatabaseStats(
	ctx context.Context,
	wg *sync.WaitGroup,
	client client,
	databases []string,
	r *dbRetrieval,
	errs *errsMux,
) {
	defer wg.Done()
	dbStats, err := client.getDatabaseStats(ctx, databases)
	if err != nil {
		p.logger.Error("Errors encountered while fetching commits and rollbacks", zap.Error(err))
		errs.addPartial(err)
		return
	}
	r.Lock()
	r.dbStats = dbStats
	r.Unlock()
}

func (p *postgreSQLScraper) retrieveDatabaseSize(
	ctx context.Context,
	wg *sync.WaitGroup,
	client client,
	databases []string,
	r *dbRetrieval,
	errs *errsMux,
) {
	defer wg.Done()
	databaseSizeMetrics, err := client.getDatabaseSize(ctx, databases)
	if err != nil {
		p.logger.Error("Errors encountered while fetching database size", zap.Error(err))
		errs.addPartial(err)
		return
	}
	r.Lock()
	r.dbSizeMap = databaseSizeMetrics
	r.Unlock()
}

func (p *postgreSQLScraper) retrieveBackends(
	ctx context.Context,
	wg *sync.WaitGroup,
	client client,
	databases []string,
	r *dbRetrieval,
	errs *errsMux,
) {
	defer wg.Done()
	activityByDB, err := client.getBackends(ctx, databases)
	if err != nil {
		errs.addPartial(err)
		return
	}
	r.Lock()
	r.activityMap = activityByDB
	r.Unlock()
}

// reference: https://pkg.go.dev/container/heap#example-package-priorityQueue

type item struct {
	row      map[string]any
	priority float64
	index    int
}

type priorityQueue []*item

func (pq priorityQueue) Len() int { return len(pq) }

func (pq priorityQueue) Less(i, j int) bool {
	return pq[i].priority > pq[j].priority
}

func (pq priorityQueue) Swap(i, j int) {
	pq[i], pq[j] = pq[j], pq[i]
	pq[i].index = i
	pq[j].index = j
}

func (pq *priorityQueue) Push(x any) {
	n := len(*pq)
	item := x.(*item)
	item.index = n
	*pq = append(*pq, item)
}

func (pq *priorityQueue) Pop() any {
	old := *pq
	n := len(old)
	item := old[n-1]
	old[n-1] = nil  // don't stop the GC from reclaiming the item eventually
	item.index = -1 // for safety
	*pq = old[0 : n-1]
	return item
}<|MERGE_RESOLUTION|>--- conflicted
+++ resolved
@@ -98,10 +98,7 @@
 		config:             config,
 		clientFactory:      clientFactory,
 		mb:                 metadata.NewMetricsBuilder(config.MetricsBuilderConfig, settings),
-<<<<<<< HEAD
-=======
 		lb:                 metadata.NewLogsBuilder(config.LogsBuilderConfig, settings),
->>>>>>> 093db845
 		excludes:           excludes,
 		cache:              cache,
 		queryPlanCache:     queryPlanCache,
@@ -193,28 +190,11 @@
 }
 
 func (p *postgreSQLScraper) scrapeTopQuery(ctx context.Context, maxRowsPerQuery int64, topNQuery int64, maxExplainEachInterval int64) (plog.Logs, error) {
-<<<<<<< HEAD
-	logs := plog.NewLogs()
-	resourceLog := logs.ResourceLogs().AppendEmpty()
-
-	scopedLog := resourceLog.ScopeLogs().AppendEmpty()
-	scopedLog.Scope().SetName(metadata.ScopeName)
-	scopedLog.Scope().SetVersion("0.0.1")
-
 	var errs errsMux
 
-	logRecords := scopedLog.LogRecords()
-
-	p.collectTopQuery(ctx, p.clientFactory, &logRecords, maxRowsPerQuery, topNQuery, maxExplainEachInterval, &errs, p.logger)
-
-	return logs, nil
-=======
-	var errs errsMux
-
 	p.collectTopQuery(ctx, p.clientFactory, maxRowsPerQuery, topNQuery, maxExplainEachInterval, &errs, p.logger)
 
 	return p.lb.Emit(), nil
->>>>>>> 093db845
 }
 
 func (p *postgreSQLScraper) collectQuerySamples(ctx context.Context, dbClient client, limit int64, mux *errsMux, logger *zap.Logger) {
@@ -246,11 +226,7 @@
 	}
 }
 
-<<<<<<< HEAD
-func (p *postgreSQLScraper) collectTopQuery(ctx context.Context, clientFactory postgreSQLClientFactory, logRecords *plog.LogRecordSlice, limit int64, topNQuery int64, maxExplainEachInterval int64, mux *errsMux, logger *zap.Logger) {
-=======
 func (p *postgreSQLScraper) collectTopQuery(ctx context.Context, clientFactory postgreSQLClientFactory, limit int64, topNQuery int64, maxExplainEachInterval int64, mux *errsMux, logger *zap.Logger) {
->>>>>>> 093db845
 	timestamp := pcommon.NewTimestampFromTime(time.Now())
 
 	defaultDbClient, err := clientFactory.getClient(defaultPostgreSQLDatabase)
@@ -339,12 +315,8 @@
 
 	heap.Init(&pq)
 	explained := int64(0)
-<<<<<<< HEAD
-	for pq.Len() > 0 && logRecords.Len() < int(topNQuery) {
-=======
 	count := 0
 	for pq.Len() > 0 && count < int(topNQuery) {
->>>>>>> 093db845
 		item := heap.Pop(&pq).(*item)
 		query := item.row[QueryTextAttributeName].(string)
 		queryID := item.row[dbAttributePrefix+queryidColumnName].(string)
@@ -367,41 +339,6 @@
 			}
 			explained++
 		}
-<<<<<<< HEAD
-		query := item.row[QueryTextAttributeName].(string)
-		queryID := item.row[dbAttributePrefix+queryidColumnName].(string)
-		plan, ok := p.queryPlanCache.Get(queryID + "-plan")
-		if ok {
-			record.Attributes().PutStr(dbAttributePrefix+"query_plan", plan)
-		} else {
-			if explained < maxExplainEachInterval {
-				database := item.row[DatabaseAttributeName].(string)
-				dbClient, err := clientFactory.getClient(database)
-				if err != nil {
-					record.Attributes().PutStr(dbAttributePrefix+"query_plan", "")
-				} else {
-					plan, err := dbClient.explainQuery(query, queryID, logger)
-					if err != nil {
-						logger.Error("failed to explain query", zap.String("query", query), zap.Error(err))
-					}
-					record.Attributes().PutStr(dbAttributePrefix+"query_plan", plan)
-					// to avoid flood the error message. there are some internal queries meant to not be
-					// explained. we wait for the cache to expire and report the error again.
-					p.queryPlanCache.Add(queryID+"-plan", plan)
-					err = dbClient.Close()
-					if err != nil {
-						logger.Error("failed to close", zap.Error(err))
-					}
-				}
-				explained++
-			} else {
-				record.Attributes().PutStr(dbAttributePrefix+"query_plan", "")
-			}
-		}
-
-		record.Attributes().PutStr("db.system.name", "postgresql")
-		record.Body().SetStr("top query")
-=======
 
 		p.lb.RecordDbServerTopQueryEvent(
 			context.Background(),
@@ -424,7 +361,6 @@
 			plan,
 		)
 		count++
->>>>>>> 093db845
 	}
 }
 
